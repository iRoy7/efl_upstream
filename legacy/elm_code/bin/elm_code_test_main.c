--- conflicted
+++ resolved
@@ -52,11 +52,8 @@
    code = elm_code_create();
    widget = elm_code_widget_add(parent, code);
    elm_code_widget_font_size_set(widget, 14);
-<<<<<<< HEAD
    elm_code_widget_editable_set(widget, EINA_TRUE);
-=======
    eo_do(widget,eo_event_callback_add(&ELM_CODE_WIDGET_EVENT_LINE_CLICKED, _elm_code_test_line_cb, code));
->>>>>>> a7cf4ffd
 
    _append_line(code->file, "Hello World, Elm Code!");
    elm_code_file_line_token_add(code->file, 1, 14, 21, ELM_CODE_TOKEN_TYPE_COMMENT);
