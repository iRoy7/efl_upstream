--- conflicted
+++ resolved
@@ -405,42 +405,6 @@
      return EINA_FALSE;
 }
 
-static Eina_Bool
-_elm_code_widget_cursor_key_can_control(Evas_Event_Key_Down *event)
-{
-   if (!strcmp(event->key, "Up"))
-     return EINA_TRUE;
-   else if (!strcmp(event->key, "Down"))
-     return EINA_TRUE;
-   else if (!strcmp(event->key, "Left"))
-     return EINA_TRUE;
-   else if (!strcmp(event->key, "Right"))
-     return EINA_TRUE;
-   else
-     return EINA_FALSE;
-}
-
-static Eina_Bool
-_elm_code_widget_cursor_key_will_move(Elm_Code_Widget *widget, Evas_Event_Key_Down *event)
-{
-   Elm_Code_Widget_Data *pd;
-   Elm_Code_Line *line;
-
-   pd = eo_data_scope_get(widget, ELM_CODE_WIDGET_CLASS);
-   line = elm_code_file_line_get(pd->code->file, pd->cursor_line);
-
-   if (!strcmp(event->key, "Up"))
-     return pd->cursor_line > 1;
-   else if (!strcmp(event->key, "Down"))
-     return pd->cursor_line < elm_code_file_lines_get(pd->code->file);
-   else if (!strcmp(event->key, "Left"))
-     return pd->cursor_col > 1;
-   else if (!strcmp(event->key, "Right"))
-     return pd->cursor_col < (unsigned int) line->length + 1;
-   else
-     return EINA_FALSE;
-}
-
 static void
 _elm_code_widget_key_down_cb(void *data, Evas *evas EINA_UNUSED,
                               Evas_Object *obj EINA_UNUSED, void *event_info)
@@ -483,7 +447,6 @@
    Elm_Code_Widget *widget;
    Elm_Code_Widget_Data *pd;
    Eina_Bool vetoed;
-<<<<<<< HEAD
 
    widget = (Elm_Code_Widget *)data;
    pd = eo_data_scope_get(widget, ELM_CODE_WIDGET_CLASS);
@@ -491,15 +454,12 @@
    if (!pd->editable)
      return EINA_FALSE;
 
-=======
-
    widget = (Elm_Code_Widget *)data;
    pd = eo_data_scope_get(widget, ELM_CODE_WIDGET_CLASS);
 
    if (!pd->editable)
      return EINA_FALSE;
 
->>>>>>> 8a9c6453
    vetoed = EINA_TRUE;
    if (type == EVAS_CALLBACK_KEY_DOWN)
      {
