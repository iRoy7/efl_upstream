--- conflicted
+++ resolved
@@ -188,10 +188,6 @@
    _elm_code_widget_fill(obj, code);
 }
 
-<<<<<<< HEAD
-EAPI Evas_Object *
-elm_code_widget_add(Evas_Object *parent, Elm_Code *code)
-=======
 static void
 _elm_code_widget_clicked_cb(void *data, Evas *e EINA_UNUSED, Evas_Object *obj,
                             void *event_info)
@@ -216,7 +212,6 @@
 }
 
 EAPI Evas_Object *elm_code_widget_add(Evas_Object *parent, Elm_Code *code)
->>>>>>> a7cf4ffd
 {
    Evas_Object *o;
    Elm_Code_Widget *widget;
