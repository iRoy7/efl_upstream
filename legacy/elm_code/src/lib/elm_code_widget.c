--- conflicted
+++ resolved
@@ -234,13 +234,7 @@
    if (!_elm_code_widget_resize(widget))
      return EINA_TRUE;
 
-<<<<<<< HEAD
-// FIXME refresh just the row - but this resulted in undrawn areas
-//   cells = evas_object_textgrid_cellrow_get(pd->grid, line->number - 1);
-//   _elm_code_widget_fill_line(widget, line);
-=======
    // FIXME refresh just the row unless we have resized (by being the result of a row append)
->>>>>>> d59ce760
    _elm_code_widget_fill(widget);
 
    return EO_CALLBACK_CONTINUE;
