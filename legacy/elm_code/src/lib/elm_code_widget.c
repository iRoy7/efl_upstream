#ifdef HAVE_CONFIG
# include "config.h"
#endif

#include <Elm_Code.h>
#include "elm_code_private.h"

typedef enum {
   ELM_CODE_WIDGET_COLOR_GUTTER_BG = ELM_CODE_TOKEN_TYPE_COUNT,
   ELM_CODE_WIDGET_COLOR_GUTTER_FG,
   ELM_CODE_WIDGET_COLOR_CURSOR,

   ELM_CODE_WIDGET_COLOR_COUNT
} Elm_Code_Widget_Colors;

Eina_Unicode status_icons[] = {
 ' ',
 ' ',
 ' ',
 ' ',
 '!',
 '!',

 '+',
 '-',
 ' ',

 0x2713,
 0x2717,

 0
};


EOLIAN static void
_elm_code_widget_eo_base_constructor(Eo *obj, Elm_Code_Widget_Data *pd EINA_UNUSED)
{
   eo_do_super(obj, ELM_CODE_WIDGET_CLASS, eo_constructor());

   pd->cursor_line = 1;
   pd->cursor_col = 1;
}

EOLIAN static void
_elm_code_widget_class_constructor(Eo_Class *klass EINA_UNUSED)
{

}

static void
_elm_code_widget_scroll_by(Elm_Code_Widget *widget, int by_x, int by_y)
{
   Elm_Code_Widget_Data *pd;
   Evas_Coord x, y, w, h;

   pd = eo_data_scope_get(widget, ELM_CODE_WIDGET_CLASS);

   elm_scroller_region_get(pd->scroller, &x, &y, &w, &h);
   x += by_x;
   y += by_y;
   elm_scroller_region_show(pd->scroller, x, y, w, h);
}

static void
_elm_code_widget_resize(Elm_Code_Widget *widget)
{
   Elm_Code_Line *line;
   Eina_List *item;
   Evas_Coord ww, wh, old_width, old_height;
   int w, h, cw, ch, gutter;
   Elm_Code_Widget_Data *pd;

   pd = eo_data_scope_get(widget, ELM_CODE_WIDGET_CLASS);
   gutter = elm_code_widget_text_left_gutter_width_get(widget);

   if (!pd->code)
     return;

   evas_object_geometry_get(widget, NULL, NULL, &ww, &wh);
   evas_object_textgrid_cell_size_get(pd->grid, &cw, &ch);
   old_width = ww;
   old_height = wh;

   w = 0;
   h = elm_code_file_lines_get(pd->code->file);
   EINA_LIST_FOREACH(pd->code->file->lines, item, line)
     if (line->length + gutter + 1 > w)
        w = line->length + gutter + 1;

   if (w*cw > ww)
     ww = w*cw;
   if (h*ch > wh)
     wh = h*ch;

   evas_object_textgrid_size_set(pd->grid, ww/cw+1, wh/ch+1);
   evas_object_size_hint_min_set(pd->grid, w*cw, h*ch);

   if (pd->gravity_x == 1.0 || pd->gravity_y == 1.0)
     _elm_code_widget_scroll_by(widget, 
        (pd->gravity_x == 1.0 && ww > old_width) ? ww - old_width : 0,
        (pd->gravity_y == 1.0 && wh > old_height) ? wh - old_height : 0);
}

static void
_elm_code_widget_fill_line_token(Evas_Textgrid_Cell *cells, int count, int start, int end, Elm_Code_Token_Type type)
{
   int x;

   for (x = start; x <= end && x < count; x++)
     {
        cells[x].fg = type;
     }
}

static unsigned int
_elm_code_widget_status_type_get(Elm_Code_Widget *widget, Elm_Code_Status_Type set_type, unsigned int col)
{
   Elm_Code_Widget_Data *pd;

   pd = eo_data_scope_get(widget, ELM_CODE_WIDGET_CLASS);

   if (set_type != ELM_CODE_STATUS_TYPE_DEFAULT)
     return set_type;

   if (pd->line_width_marker == col)
     return ELM_CODE_WIDGET_COLOR_GUTTER_BG;

   return ELM_CODE_STATUS_TYPE_DEFAULT;
}

static void
_elm_code_widget_fill_line_tokens(Elm_Code_Widget *widget, Evas_Textgrid_Cell *cells,
                                  unsigned int count, Elm_Code_Line *line)
{
   Eina_List *item;
   Elm_Code_Token *token;
   int start, end, length, offset;

   offset = elm_code_widget_text_left_gutter_width_get(widget) - 1;
   start = offset + 1;
   length = line->length + offset;

   EINA_LIST_FOREACH(line->tokens, item, token)
     {
        if (token->start > start)
          _elm_code_widget_fill_line_token(cells, count, start, token->start + offset, ELM_CODE_TOKEN_TYPE_DEFAULT);

        // TODO handle a token starting before the previous finishes
        end = token->end;
        if (token->end_line > line->number)
          end = count;
        _elm_code_widget_fill_line_token(cells, count, token->start + offset, end + offset, token->type);

        start = end + offset + 1;
     }

   _elm_code_widget_fill_line_token(cells, count, start, length, ELM_CODE_TOKEN_TYPE_DEFAULT);
}

static void
_elm_code_widget_fill_gutter(Elm_Code_Widget *widget, Evas_Textgrid_Cell *cells,
                             Elm_Code_Status_Type status, int line)
{
   char *number = NULL;
   int w, gutter, g;
   Elm_Code_Widget_Data *pd;

   pd = eo_data_scope_get(widget, ELM_CODE_WIDGET_CLASS);
   gutter = elm_code_widget_text_left_gutter_width_get(widget);

   evas_object_textgrid_size_get(pd->grid, &w, NULL);

   cells[gutter-1].codepoint = status_icons[status];
   cells[gutter-1].bold = 1;
   cells[gutter-1].fg = ELM_CODE_WIDGET_COLOR_GUTTER_FG;
   cells[gutter-1].bg = (status == ELM_CODE_STATUS_TYPE_DEFAULT) ? ELM_CODE_WIDGET_COLOR_GUTTER_BG : status;

   if (pd->show_line_numbers)
     {
        if (line > 0)
          {
             number = malloc(sizeof(char) * gutter);
             snprintf(number, gutter, "%*d", gutter - 1, line);
          }
        for (g = 0; g < gutter - 1; g++)
          {
             if (number)
               cells[g].codepoint = *(number + g);
             else
               cells[g].codepoint = 0;

             cells[g].fg = ELM_CODE_WIDGET_COLOR_GUTTER_FG;
             cells[g].bg = ELM_CODE_WIDGET_COLOR_GUTTER_BG;
          }

        if (number)
          free(number);
     }
}

static void
<<<<<<< HEAD
_elm_code_widget_fill_line(Elm_Code_Widget *widget, Elm_Code_Line *line)
=======
_elm_code_widget_fill_line(Elm_Code_Widget *widget, Evas_Textgrid_Cell *cells, Elm_Code_Line *line)
>>>>>>> e3297552
{
   char *chr;
   unsigned int length, x;
   int w, gutter;
<<<<<<< HEAD
   Evas_Textgrid_Cell *cells;
=======
>>>>>>> e3297552
   Elm_Code_Widget_Data *pd;

   pd = eo_data_scope_get(widget, ELM_CODE_WIDGET_CLASS);
   gutter = elm_code_widget_text_left_gutter_width_get(widget);

   length = line->length;
   evas_object_textgrid_size_get(pd->grid, &w, NULL);
<<<<<<< HEAD
   cells = evas_object_textgrid_cellrow_get(pd->grid, line->number - 1);
=======
>>>>>>> e3297552

   _elm_code_widget_fill_gutter(widget, cells, line->status, line->number);

   if (line->modified)
      chr = line->modified;
   else
      chr = (char *)line->content;
   for (x = gutter; x < (unsigned int) w && x < length + gutter; x++)
     {
        cells[x].codepoint = *chr;
        cells[x].bg = _elm_code_widget_status_type_get(widget, line->status, x - gutter + 1);

        chr++;
     }
   for (; x < (unsigned int) w; x++)
     {
        cells[x].codepoint = 0;
        cells[x].bg = _elm_code_widget_status_type_get(widget, line->status, x - gutter + 1);
     }

   _elm_code_widget_fill_line_tokens(widget, cells, w, line);
   if (pd->editable && pd->focussed && pd->cursor_line == line->number)
     {
        if (pd->cursor_col + gutter - 1 < (unsigned int) w)
          cells[pd->cursor_col + gutter - 1].bg = ELM_CODE_WIDGET_COLOR_CURSOR;
     }

   evas_object_textgrid_update_add(pd->grid, 0, line->number - 1, w, 1);
}

static void
<<<<<<< HEAD
_elm_code_widget_empty_line(Elm_Code_Widget *widget, unsigned int number)
{
   unsigned int x;
   int w, gutter;
   Evas_Textgrid_Cell *cells;
=======
_elm_code_widget_empty_line(Elm_Code_Widget *widget, Evas_Textgrid_Cell *cells, unsigned int number)
{
   unsigned int x;
   int w, gutter;
>>>>>>> e3297552
   Elm_Code_Widget_Data *pd;

   pd = eo_data_scope_get(widget, ELM_CODE_WIDGET_CLASS);
   gutter = elm_code_widget_text_left_gutter_width_get(widget);

   evas_object_textgrid_size_get(pd->grid, &w, NULL);
<<<<<<< HEAD
   cells = evas_object_textgrid_cellrow_get(pd->grid, number - 1);
=======
>>>>>>> e3297552
   _elm_code_widget_fill_gutter(widget, cells, ELM_CODE_STATUS_TYPE_DEFAULT, 0);

   for (x = gutter; x < (unsigned int) w; x++)
     {
        cells[x].codepoint = 0;
<<<<<<< HEAD
        cells[x].bg = _elm_code_widget_status_type_get(widget, ELM_CODE_STATUS_TYPE_DEFAULT, x - gutter + 1);
=======
        cells[x].bg = ELM_CODE_STATUS_TYPE_DEFAULT;
>>>>>>> e3297552
     }

   evas_object_textgrid_update_add(pd->grid, 0, number - 1, w, 1);
}

static void
_elm_code_widget_fill(Elm_Code_Widget *widget)
{
   Elm_Code_Line *line;
   int w, h;
   unsigned int y;
   Elm_Code_Widget_Data *pd;

   pd = eo_data_scope_get(widget, ELM_CODE_WIDGET_CLASS);

   _elm_code_widget_resize(widget);
   evas_object_textgrid_size_get(pd->grid, &w, &h);

   for (y = 1; y <= (unsigned int) h && y <= elm_code_file_lines_get(pd->code->file); y++)
     {
        line = elm_code_file_line_get(pd->code->file, y);

        _elm_code_widget_fill_line(widget, line);
     }
   for (; y <= (unsigned int) h; y++)
     {
        _elm_code_widget_empty_line(widget, y);
     }
   for (; y <= (unsigned int) h; y++)
     {
        cells = evas_object_textgrid_cellrow_get(pd->grid, y - 1);

        _elm_code_widget_empty_line(widget, cells, y);
     }
}

static Eina_Bool
_elm_code_widget_line_cb(void *data, Eo *obj EINA_UNUSED,
                         const Eo_Event_Description *desc EINA_UNUSED, void *event_info EINA_UNUSED)
{
   Elm_Code_Widget *widget;

   widget = (Elm_Code_Widget *)data;

   // FIXME refresh just the row unless we have resized (by being the result of a row append)
   _elm_code_widget_fill(widget);

   return EO_CALLBACK_CONTINUE;
}


static Eina_Bool
_elm_code_widget_file_cb(void *data, Eo *obj EINA_UNUSED, const Eo_Event_Description *desc EINA_UNUSED,
                         void *event_info EINA_UNUSED)
{
   Elm_Code_Widget *widget;

   widget = (Elm_Code_Widget *)data;

   _elm_code_widget_fill(widget);
   return EO_CALLBACK_CONTINUE;
}

static void
_elm_code_widget_resize_cb(void *data, Evas *e EINA_UNUSED, Evas_Object *obj EINA_UNUSED,
                           void *event_info EINA_UNUSED)
{
   Elm_Code_Widget *widget;

   widget = (Elm_Code_Widget *)data;

   _elm_code_widget_fill(widget);
}

static Eina_Bool
_elm_code_widget_cursor_key_will_move(Elm_Code_Widget *widget, const char *key)
{
   Elm_Code_Widget_Data *pd;
   Elm_Code_Line *line;

   pd = eo_data_scope_get(widget, ELM_CODE_WIDGET_CLASS);
   line = elm_code_file_line_get(pd->code->file, pd->cursor_line);

   if (!line)
     return EINA_FALSE;

   if (!strcmp(key, "Up"))
     return pd->cursor_line > 1;
   else if (!strcmp(key, "Down"))
     return pd->cursor_line < elm_code_file_lines_get(pd->code->file);
   else if (!strcmp(key, "Left"))
     return pd->cursor_col > 1;
   else if (!strcmp(key, "Right"))
     return pd->cursor_col < (unsigned int) line->length + 1;
   else
     return EINA_FALSE;
}

static void
_elm_code_widget_update_focus_directions(Elm_Code_Widget *obj)
{
   if (_elm_code_widget_cursor_key_will_move(obj, "Up"))
     elm_widget_focus_next_object_set(obj, obj, ELM_FOCUS_UP);
   else
     elm_widget_focus_next_object_set(obj, NULL, ELM_FOCUS_UP);

   if (_elm_code_widget_cursor_key_will_move(obj, "Down"))
     elm_widget_focus_next_object_set(obj, obj, ELM_FOCUS_DOWN);
   else
     elm_widget_focus_next_object_set(obj, NULL, ELM_FOCUS_DOWN);

   if (_elm_code_widget_cursor_key_will_move(obj, "Left"))
     elm_widget_focus_next_object_set(obj, obj, ELM_FOCUS_LEFT);
   else
     elm_widget_focus_next_object_set(obj, NULL, ELM_FOCUS_LEFT);

   if (_elm_code_widget_cursor_key_will_move(obj, "Right"))
     elm_widget_focus_next_object_set(obj, obj, ELM_FOCUS_RIGHT);
   else
     elm_widget_focus_next_object_set(obj, NULL, ELM_FOCUS_RIGHT);

   elm_widget_focus_next_object_set(obj, obj, ELM_FOCUS_PREVIOUS);
   elm_widget_focus_next_object_set(obj, obj, ELM_FOCUS_NEXT);
}

static void
_elm_code_widget_cursor_ensure_visible(Elm_Code_Widget *widget)
{
   Evas_Coord viewx, viewy, vieww, viewh, cellw, cellh;
   Evas_Coord curx, cury;
   Elm_Code_Widget_Data *pd;

   pd = eo_data_scope_get(widget, ELM_CODE_WIDGET_CLASS);

   elm_scroller_region_get(pd->scroller, &viewx, &viewy, &vieww, &viewh);
   evas_object_textgrid_cell_size_get(pd->grid, &cellw, &cellh);

   curx = (pd->cursor_col + elm_code_widget_text_left_gutter_width_get(widget) - 1) * cellw;
   cury = (pd->cursor_line - 1) * cellh;

   if (curx >= viewx && cury >= viewy && curx + cellw <= viewx + vieww && cury + cellh <= viewy + viewh)
     return;

   elm_scroller_region_show(pd->scroller, curx, cury, cellw, cellh);
}

static void
_elm_code_widget_cursor_move(Elm_Code_Widget *widget, Elm_Code_Widget_Data *pd, unsigned int col, unsigned int line,
                             Eina_Bool was_key)
{
   unsigned int oldrow;

   oldrow = pd->cursor_line;
   pd->cursor_col = col;
   pd->cursor_line = line;

   if (!was_key)
     _elm_code_widget_update_focus_directions(widget);

   eo_do(widget, eo_event_callback_call(ELM_CODE_WIDGET_EVENT_CURSOR_CHANGED, widget));
   _elm_code_widget_cursor_ensure_visible(widget);

   if (oldrow != pd->cursor_line)
     _elm_code_widget_fill_line(widget, elm_code_file_line_get(pd->code->file, oldrow));
   _elm_code_widget_fill_line(widget, elm_code_file_line_get(pd->code->file, pd->cursor_line));
}

static void
_elm_code_widget_clicked_editable_cb(Elm_Code_Widget *widget, Evas_Coord x, Evas_Coord y)
{
   Elm_Code_Widget_Data *pd;
   Elm_Code_Line *line;
   int cw, ch;
   unsigned int row, col;

   pd = eo_data_scope_get(widget, ELM_CODE_WIDGET_CLASS);

   evas_object_textgrid_cell_size_get(pd->grid, &cw, &ch);
   col = ((double) x / cw) - elm_code_widget_text_left_gutter_width_get(widget) + 1;
   row = ((double) y / ch) + 1;

   line = elm_code_file_line_get(pd->code->file, row);
   if (!line)
     return;

   if (col > (unsigned int) line->length + 1)
     col = line->length + 1;
   else if (col == 0)
     col = 1;

   _elm_code_widget_cursor_move(widget, pd, col, row, EINA_FALSE);
}

static void
_elm_code_widget_clicked_readonly_cb(Elm_Code_Widget *widget, Evas_Coord y)
{
   Elm_Code_Widget_Data *pd;
   Elm_Code_Line *line;
   int ch;
   unsigned int row;

   pd = eo_data_scope_get(widget, ELM_CODE_WIDGET_CLASS);

   evas_object_textgrid_cell_size_get(pd->grid, NULL, &ch);
   row = ((double) y / ch) + 1;

   line = elm_code_file_line_get(pd->code->file, row);
   if (line)
     eo_do(widget, eo_event_callback_call(ELM_CODE_WIDGET_EVENT_LINE_CLICKED, line));
}

static void
_elm_code_widget_clicked_cb(void *data, Evas *e EINA_UNUSED, Evas_Object *obj EINA_UNUSED,
                            void *event_info)
{
   Elm_Code_Widget *widget;
   Elm_Code_Widget_Data *pd;
   Evas_Event_Mouse_Up *event;
   Evas_Coord x, y, ox, oy, sx, sy;

   widget = (Elm_Code_Widget *)data;
   pd = eo_data_scope_get(widget, ELM_CODE_WIDGET_CLASS);
   event = (Evas_Event_Mouse_Up *)event_info;

   evas_object_geometry_get(widget, &ox, &oy, NULL, NULL);
   elm_scroller_region_get(pd->scroller, &sx, &sy, NULL, NULL);
   x = event->canvas.x + sx - ox;
   y = event->canvas.y + sy - oy;

   if (pd->editable)
     _elm_code_widget_clicked_editable_cb(widget, x, y);
   else
     _elm_code_widget_clicked_readonly_cb(widget, y);
}

static void
_elm_code_widget_cursor_move_up(Elm_Code_Widget *widget)
{
   Elm_Code_Widget_Data *pd;
   Elm_Code_Line *line;
   unsigned int row, col;

   pd = eo_data_scope_get(widget, ELM_CODE_WIDGET_CLASS);
   row = pd->cursor_line;
   col = pd->cursor_col;

   if (pd->cursor_line <= 1)
     return;

   row--;
   line = elm_code_file_line_get(pd->code->file, row);
   if (col > (unsigned int) line->length + 1)
     col = line->length + 1;

   _elm_code_widget_cursor_move(widget, pd, col, row, EINA_TRUE);
}

static void
_elm_code_widget_cursor_move_down(Elm_Code_Widget *widget)
{
   Elm_Code_Widget_Data *pd;
   Elm_Code_Line *line;
   unsigned int row, col;

   pd = eo_data_scope_get(widget, ELM_CODE_WIDGET_CLASS);
   row = pd->cursor_line;
   col = pd->cursor_col;

   if (pd->cursor_line >= elm_code_file_lines_get(pd->code->file))
     return;

   row++;
   line = elm_code_file_line_get(pd->code->file, row);
   if (col > (unsigned int) line->length + 1)
     col = line->length + 1;

   _elm_code_widget_cursor_move(widget, pd, col, row, EINA_TRUE);
}

static void
_elm_code_widget_cursor_move_left(Elm_Code_Widget *widget)
{
   Elm_Code_Widget_Data *pd;

   pd = eo_data_scope_get(widget, ELM_CODE_WIDGET_CLASS);

   if (pd->cursor_col <= 1)
     return;

   _elm_code_widget_cursor_move(widget, pd, pd->cursor_col-1, pd->cursor_line, EINA_TRUE);
}

static void
_elm_code_widget_cursor_move_right(Elm_Code_Widget *widget)
{
   Elm_Code_Widget_Data *pd;
   Elm_Code_Line *line;

   pd = eo_data_scope_get(widget, ELM_CODE_WIDGET_CLASS);

   line = elm_code_file_line_get(pd->code->file, pd->cursor_line);
   if (pd->cursor_col > (unsigned int) line->length)
     return;

   _elm_code_widget_cursor_move(widget, pd, pd->cursor_col+1, pd->cursor_line, EINA_TRUE);
}

static void
_elm_code_widget_text_at_cursor_insert(Elm_Code_Widget *widget, const char *text, int length)
{
   Elm_Code *code;
   Elm_Code_Line *line;
   unsigned int row, col;

   eo_do(widget,
         code = elm_code_widget_code_get(),
         elm_code_widget_cursor_position_get(&col, &row));
   line = elm_code_file_line_get(code->file, row);

   elm_code_line_text_insert(line, col, text, length);
   eo_do(widget,
         elm_code_widget_cursor_position_set(col + length, row));
}

static void
_elm_code_widget_key_down_cb(void *data, Evas *evas EINA_UNUSED,
                              Evas_Object *obj EINA_UNUSED, void *event_info)
{
   Elm_Code_Widget *widget;
   Elm_Code_Widget_Data *pd;

   widget = (Elm_Code_Widget *)data;
   pd = eo_data_scope_get(widget, ELM_CODE_WIDGET_CLASS);

   Evas_Event_Key_Down *ev = event_info;

   if (!pd->editable)
     return;

   _elm_code_widget_update_focus_directions((Elm_Code_Widget *)obj);

   if (!strcmp(ev->key, "Up"))
     _elm_code_widget_cursor_move_up(widget);
   else if (!strcmp(ev->key, "Down"))
     _elm_code_widget_cursor_move_down(widget);
   else if (!strcmp(ev->key, "Left"))
     _elm_code_widget_cursor_move_left(widget);
   else if (!strcmp(ev->key, "Right"))
     _elm_code_widget_cursor_move_right(widget);
   else if (strlen(ev->key) == 1)
     _elm_code_widget_text_at_cursor_insert(widget, ev->key, 1);
   else if (!strcmp(ev->key, "space"))
     _elm_code_widget_text_at_cursor_insert(widget, " ", 1);
   else
     INF("Unhandled key %s", ev->key);
}

static void
_elm_code_widget_focused_event_cb(void *data, Evas_Object *obj,
                                  void *event_info EINA_UNUSED)
{
   Elm_Code_Widget *widget;
   Elm_Code_Widget_Data *pd;

   widget = (Elm_Code_Widget *)data;
   pd = eo_data_scope_get(widget, ELM_CODE_WIDGET_CLASS);

   pd->focussed = EINA_TRUE;

   _elm_code_widget_update_focus_directions(widget);
   _elm_code_widget_fill(obj);
}

static void
_elm_code_widget_unfocused_event_cb(void *data, Evas_Object *obj,
                                    void *event_info EINA_UNUSED)
{
   Elm_Code_Widget *widget;
   Elm_Code_Widget_Data *pd;

   widget = (Elm_Code_Widget *)data;
   pd = eo_data_scope_get(widget, ELM_CODE_WIDGET_CLASS);

   pd->focussed = EINA_FALSE;
   _elm_code_widget_fill(obj);
}

EOLIAN static Eina_Bool
_elm_code_widget_elm_widget_focus_next_manager_is(Eo *obj EINA_UNUSED,
                                                  Elm_Code_Widget_Data *pd EINA_UNUSED)
{
   return EINA_FALSE;
}

EOLIAN static Eina_Bool
_elm_code_widget_elm_widget_focus_direction_manager_is(Eo *obj EINA_UNUSED,
                                                       Elm_Code_Widget_Data *pd EINA_UNUSED)
{
   return EINA_TRUE;
}

EOAPI void
_elm_code_widget_line_refresh(Eo *obj, Elm_Code_Widget_Data *pd EINA_UNUSED, Elm_Code_Line *line)
{
   _elm_code_widget_fill_line(obj, line);
}

EOLIAN static void
_elm_code_widget_font_size_set(Eo *obj EINA_UNUSED, Elm_Code_Widget_Data *pd, Evas_Font_Size font_size)
{
   evas_object_textgrid_font_set(pd->grid, "Mono", font_size * elm_config_scale_get());
   pd->font_size = font_size;
}

EOLIAN static Evas_Font_Size
_elm_code_widget_font_size_get(Eo *obj EINA_UNUSED, Elm_Code_Widget_Data *pd)
{
   return pd->font_size;
}

EOLIAN static void
_elm_code_widget_code_set(Eo *obj, Elm_Code_Widget_Data *pd EINA_UNUSED, Elm_Code *code)
{
   pd->code = code;

   code->widgets = eina_list_append(code->widgets, obj);
}

EOLIAN static Elm_Code *
_elm_code_widget_code_get(Eo *obj EINA_UNUSED, Elm_Code_Widget_Data *pd)
{
   return pd->code;
}

EOLIAN static void
_elm_code_widget_gravity_set(Eo *obj EINA_UNUSED, Elm_Code_Widget_Data *pd, double x, double y)
{
   pd->gravity_x = x;
   pd->gravity_y = y;
}

EOLIAN static void
_elm_code_widget_gravity_get(Eo *obj EINA_UNUSED, Elm_Code_Widget_Data *pd, double *x, double *y)
{
   *x = pd->gravity_x;
   *y = pd->gravity_y;
}

EOLIAN static void
_elm_code_widget_editable_set(Eo *obj, Elm_Code_Widget_Data *pd, Eina_Bool editable)
{
   pd->editable = editable;
   elm_object_focus_allow_set(obj, editable);
}

EOLIAN static Eina_Bool
_elm_code_widget_editable_get(Eo *obj EINA_UNUSED, Elm_Code_Widget_Data *pd)
{
   return pd->editable;
}

EOLIAN static void
_elm_code_widget_line_numbers_set(Eo *obj EINA_UNUSED, Elm_Code_Widget_Data *pd, Eina_Bool line_numbers)
{
   pd->show_line_numbers = line_numbers;
}

EOLIAN static Eina_Bool
_elm_code_widget_line_numbers_get(Eo *obj EINA_UNUSED, Elm_Code_Widget_Data *pd)
{
   return pd->show_line_numbers;
}

EOLIAN static void
_elm_code_widget_line_width_marker_set(Eo *obj, Elm_Code_Widget_Data *pd, unsigned int col)
{
   pd->line_width_marker = col;
   _elm_code_widget_fill(obj);
}

EOLIAN static unsigned int
_elm_code_widget_line_width_marker_get(Eo *obj EINA_UNUSED, Elm_Code_Widget_Data *pd)
{
   return pd->line_width_marker;
}

EOLIAN static void
_elm_code_widget_cursor_position_set(Eo *obj, Elm_Code_Widget_Data *pd, unsigned int col, unsigned int line)
{
   _elm_code_widget_cursor_move(obj, pd, col, line, EINA_FALSE);
}

EOLIAN static void
_elm_code_widget_cursor_position_get(Eo *obj EINA_UNUSED, Elm_Code_Widget_Data *pd, unsigned int *col, unsigned int *line)
{
   *col = pd->cursor_col;
   *line = pd->cursor_line;
}

static void
_elm_code_widget_setup_palette(Evas_Object *o)
{
   // setup status colors
   evas_object_textgrid_palette_set(o, EVAS_TEXTGRID_PALETTE_STANDARD, ELM_CODE_STATUS_TYPE_DEFAULT,
                                    36, 36, 36, 255);
   evas_object_textgrid_palette_set(o, EVAS_TEXTGRID_PALETTE_STANDARD, ELM_CODE_STATUS_TYPE_IGNORED,
                                    36, 36, 36, 255);
   evas_object_textgrid_palette_set(o, EVAS_TEXTGRID_PALETTE_STANDARD, ELM_CODE_STATUS_TYPE_NOTE,
                                    255, 153, 0, 255);
   evas_object_textgrid_palette_set(o, EVAS_TEXTGRID_PALETTE_STANDARD, ELM_CODE_STATUS_TYPE_WARNING,
                                    255, 153, 0, 255);
   evas_object_textgrid_palette_set(o, EVAS_TEXTGRID_PALETTE_STANDARD, ELM_CODE_STATUS_TYPE_ERROR,
                                    205, 54, 54, 255);
   evas_object_textgrid_palette_set(o, EVAS_TEXTGRID_PALETTE_STANDARD, ELM_CODE_STATUS_TYPE_FATAL,
                                    205, 54, 54, 255);

   evas_object_textgrid_palette_set(o, EVAS_TEXTGRID_PALETTE_STANDARD, ELM_CODE_STATUS_TYPE_ADDED,
                                    36, 96, 36, 255);
   evas_object_textgrid_palette_set(o, EVAS_TEXTGRID_PALETTE_STANDARD, ELM_CODE_STATUS_TYPE_REMOVED,
                                    96, 36, 36, 255);
   evas_object_textgrid_palette_set(o, EVAS_TEXTGRID_PALETTE_STANDARD, ELM_CODE_STATUS_TYPE_CHANGED,
                                    36, 36, 96, 255);

   evas_object_textgrid_palette_set(o, EVAS_TEXTGRID_PALETTE_STANDARD, ELM_CODE_STATUS_TYPE_PASSED,
                                    54, 96, 54, 255);
   evas_object_textgrid_palette_set(o, EVAS_TEXTGRID_PALETTE_STANDARD, ELM_CODE_STATUS_TYPE_FAILED,
                                    96, 54, 54, 255);

   // setup token colors
   evas_object_textgrid_palette_set(o, EVAS_TEXTGRID_PALETTE_STANDARD, ELM_CODE_TOKEN_TYPE_DEFAULT,
                                    205, 205, 205, 255);
   evas_object_textgrid_palette_set(o, EVAS_TEXTGRID_PALETTE_STANDARD, ELM_CODE_TOKEN_TYPE_COMMENT,
                                    51, 153, 255, 255);
   evas_object_textgrid_palette_set(o, EVAS_TEXTGRID_PALETTE_STANDARD, ELM_CODE_TOKEN_TYPE_STRING,
                                    255, 90, 53, 255);
   evas_object_textgrid_palette_set(o, EVAS_TEXTGRID_PALETTE_STANDARD, ELM_CODE_TOKEN_TYPE_NUMBER,
                                    212, 212, 42, 255);
   evas_object_textgrid_palette_set(o, EVAS_TEXTGRID_PALETTE_STANDARD, ELM_CODE_TOKEN_TYPE_BRACE,
                                    101, 101, 101, 255);
   evas_object_textgrid_palette_set(o, EVAS_TEXTGRID_PALETTE_STANDARD, ELM_CODE_TOKEN_TYPE_TYPE,
                                    51, 153, 255, 255);
   evas_object_textgrid_palette_set(o, EVAS_TEXTGRID_PALETTE_STANDARD, ELM_CODE_TOKEN_TYPE_CLASS,
                                    114, 170, 212, 255);
   evas_object_textgrid_palette_set(o, EVAS_TEXTGRID_PALETTE_STANDARD, ELM_CODE_TOKEN_TYPE_FUNCTION,
                                    114, 170, 212, 255);
   evas_object_textgrid_palette_set(o, EVAS_TEXTGRID_PALETTE_STANDARD, ELM_CODE_TOKEN_TYPE_PARAM,
                                    255, 255, 255, 255);
   evas_object_textgrid_palette_set(o, EVAS_TEXTGRID_PALETTE_STANDARD, ELM_CODE_TOKEN_TYPE_KEYWORD,
                                    255, 153, 0, 255);
   evas_object_textgrid_palette_set(o, EVAS_TEXTGRID_PALETTE_STANDARD, ELM_CODE_TOKEN_TYPE_PREPROCESSOR,
                                    0, 176, 0, 255);


   evas_object_textgrid_palette_set(o, EVAS_TEXTGRID_PALETTE_STANDARD, ELM_CODE_TOKEN_TYPE_ADDED,
                                    54, 255, 54, 255);
   evas_object_textgrid_palette_set(o, EVAS_TEXTGRID_PALETTE_STANDARD, ELM_CODE_TOKEN_TYPE_REMOVED,
                                    255, 54, 54, 255);
   evas_object_textgrid_palette_set(o, EVAS_TEXTGRID_PALETTE_STANDARD, ELM_CODE_TOKEN_TYPE_CHANGED,
                                    54, 54, 255, 255);

   // other styles that the widget uses
   evas_object_textgrid_palette_set(o, EVAS_TEXTGRID_PALETTE_STANDARD, ELM_CODE_WIDGET_COLOR_CURSOR,
                                    205, 205, 54, 255);
   evas_object_textgrid_palette_set(o, EVAS_TEXTGRID_PALETTE_STANDARD, ELM_CODE_WIDGET_COLOR_GUTTER_BG,
                                    75, 75, 75, 255);
   evas_object_textgrid_palette_set(o, EVAS_TEXTGRID_PALETTE_STANDARD, ELM_CODE_WIDGET_COLOR_GUTTER_FG,
                                    139, 139, 139, 255);
}

EOLIAN static void
_elm_code_widget_evas_object_smart_add(Eo *obj, Elm_Code_Widget_Data *pd)
{
   Evas_Object *grid, *scroller;

   eo_do_super(obj, ELM_CODE_WIDGET_CLASS, evas_obj_smart_add());
   elm_object_focus_allow_set(obj, EINA_TRUE);

   elm_layout_file_set(obj, PACKAGE_DATA_DIR "/themes/elm_code.edj", "elm_code/layout/default");

   scroller = elm_scroller_add(obj);
   evas_object_size_hint_weight_set(scroller, EVAS_HINT_EXPAND, EVAS_HINT_EXPAND);
   evas_object_size_hint_align_set(scroller, EVAS_HINT_FILL, EVAS_HINT_FILL);
   evas_object_show(scroller);
   elm_layout_content_set(obj, "elm.swallow.content", scroller);
   elm_object_focus_allow_set(scroller, EINA_FALSE);
   pd->scroller = scroller;

   grid = evas_object_textgrid_add(obj); 
   evas_object_size_hint_weight_set(grid, EVAS_HINT_EXPAND, EVAS_HINT_EXPAND);
   evas_object_size_hint_align_set(grid, EVAS_HINT_FILL, EVAS_HINT_FILL);
   evas_object_show(grid);
   elm_object_content_set(scroller, grid);
   pd->grid = grid;
   _elm_code_widget_setup_palette(grid);

   evas_object_event_callback_add(obj, EVAS_CALLBACK_RESIZE, _elm_code_widget_resize_cb, obj);
   evas_object_event_callback_add(grid, EVAS_CALLBACK_MOUSE_UP, _elm_code_widget_clicked_cb, obj);
   evas_object_event_callback_add(obj, EVAS_CALLBACK_KEY_DOWN, _elm_code_widget_key_down_cb, obj);

   evas_object_smart_callback_add(obj, "focused", _elm_code_widget_focused_event_cb, obj);
   evas_object_smart_callback_add(obj, "unfocused", _elm_code_widget_unfocused_event_cb, obj);

   eo_do(obj,
         eo_event_callback_add(&ELM_CODE_EVENT_LINE_STYLE_SET, _elm_code_widget_line_cb, obj);
         eo_event_callback_add(&ELM_CODE_EVENT_FILE_LOAD_DONE, _elm_code_widget_file_cb, obj));

   _elm_code_widget_font_size_set(obj, pd, 10);
}

#include "elm_code_widget.eo.c"<|MERGE_RESOLUTION|>--- conflicted
+++ resolved
@@ -199,19 +199,12 @@
 }
 
 static void
-<<<<<<< HEAD
 _elm_code_widget_fill_line(Elm_Code_Widget *widget, Elm_Code_Line *line)
-=======
-_elm_code_widget_fill_line(Elm_Code_Widget *widget, Evas_Textgrid_Cell *cells, Elm_Code_Line *line)
->>>>>>> e3297552
 {
    char *chr;
    unsigned int length, x;
    int w, gutter;
-<<<<<<< HEAD
    Evas_Textgrid_Cell *cells;
-=======
->>>>>>> e3297552
    Elm_Code_Widget_Data *pd;
 
    pd = eo_data_scope_get(widget, ELM_CODE_WIDGET_CLASS);
@@ -219,10 +212,7 @@
 
    length = line->length;
    evas_object_textgrid_size_get(pd->grid, &w, NULL);
-<<<<<<< HEAD
    cells = evas_object_textgrid_cellrow_get(pd->grid, line->number - 1);
-=======
->>>>>>> e3297552
 
    _elm_code_widget_fill_gutter(widget, cells, line->status, line->number);
 
@@ -254,38 +244,24 @@
 }
 
 static void
-<<<<<<< HEAD
 _elm_code_widget_empty_line(Elm_Code_Widget *widget, unsigned int number)
 {
    unsigned int x;
    int w, gutter;
    Evas_Textgrid_Cell *cells;
-=======
-_elm_code_widget_empty_line(Elm_Code_Widget *widget, Evas_Textgrid_Cell *cells, unsigned int number)
-{
-   unsigned int x;
-   int w, gutter;
->>>>>>> e3297552
    Elm_Code_Widget_Data *pd;
 
    pd = eo_data_scope_get(widget, ELM_CODE_WIDGET_CLASS);
    gutter = elm_code_widget_text_left_gutter_width_get(widget);
 
    evas_object_textgrid_size_get(pd->grid, &w, NULL);
-<<<<<<< HEAD
    cells = evas_object_textgrid_cellrow_get(pd->grid, number - 1);
-=======
->>>>>>> e3297552
    _elm_code_widget_fill_gutter(widget, cells, ELM_CODE_STATUS_TYPE_DEFAULT, 0);
 
    for (x = gutter; x < (unsigned int) w; x++)
      {
         cells[x].codepoint = 0;
-<<<<<<< HEAD
         cells[x].bg = _elm_code_widget_status_type_get(widget, ELM_CODE_STATUS_TYPE_DEFAULT, x - gutter + 1);
-=======
-        cells[x].bg = ELM_CODE_STATUS_TYPE_DEFAULT;
->>>>>>> e3297552
      }
 
    evas_object_textgrid_update_add(pd->grid, 0, number - 1, w, 1);
@@ -313,12 +289,6 @@
    for (; y <= (unsigned int) h; y++)
      {
         _elm_code_widget_empty_line(widget, y);
-     }
-   for (; y <= (unsigned int) h; y++)
-     {
-        cells = evas_object_textgrid_cellrow_get(pd->grid, y - 1);
-
-        _elm_code_widget_empty_line(widget, cells, y);
      }
 }
 
@@ -889,7 +859,7 @@
    evas_object_smart_callback_add(obj, "unfocused", _elm_code_widget_unfocused_event_cb, obj);
 
    eo_do(obj,
-         eo_event_callback_add(&ELM_CODE_EVENT_LINE_STYLE_SET, _elm_code_widget_line_cb, obj);
+         eo_event_callback_add(&ELM_CODE_EVENT_LINE_LOAD_DONE, _elm_code_widget_line_cb, obj);
          eo_event_callback_add(&ELM_CODE_EVENT_FILE_LOAD_DONE, _elm_code_widget_file_cb, obj));
 
    _elm_code_widget_font_size_set(obj, pd, 10);
