#ifdef HAVE_CONFIG
# include "config.h"
#endif

#include "Elm_Code.h"

#include "elm_code_private.h"

#define _ELM_CODE_DIFF_WIDGET_LEFT "diffwidgetleft"
#define _ELM_CODE_DIFF_WIDGET_RIGHT "diffwidgetright"

#define _ELM_CODE_DIFF_WIDGET_TYPE_ADDED "added"
#define _ELM_CODE_DIFF_WIDGET_TYPE_REMOVED "removed"
#define _ELM_CODE_DIFF_WIDGET_TYPE_CHANGED "changed"

static void
_elm_code_diff_widget_parse_diff_line(Elm_Code_Line *line, Elm_Code_File *left, Elm_Code_File *right)
{
   const char *content;
   int length;

   if (line->length < 1)
     {
        elm_code_file_line_append(left, "", 0, NULL);
        elm_code_file_line_append(right, "", 0, NULL);
     }

   content = elm_code_line_text_get(line, &length);
   if (content[0] == '+')
     {
        elm_code_file_line_append(left, "", 0, NULL);
        elm_code_file_line_append(right, content, length, NULL);
     }
   else if (content[0] == '-')
     {
        elm_code_file_line_append(left, content, length, NULL);
        elm_code_file_line_append(right, "", 0, NULL);
     }
   else
     {
        elm_code_file_line_append(left, content, length, NULL);
        elm_code_file_line_append(right, content, length, NULL);
     }
}

static void
_elm_code_diff_widget_parse_diff(Elm_Code_File *diff, Elm_Code_File *left, Elm_Code_File *right)
{
   Eina_List *item;
   Elm_Code_Line *line;
   const char *content;
   int offset, length;

   offset = 0;
   EINA_LIST_FOREACH(diff->lines, item, line)
     {
        content = elm_code_line_text_get(line, &length);

        if (length > 0 && (content[0] == 'd' || content[0] == 'i' || content[0] == 'n'))
          {
             offset = 0;
             elm_code_file_line_append(left, content, length, NULL);
             elm_code_file_line_append(right, content, length, NULL);

             continue;
          }

        if (offset == 0)
          elm_code_file_line_append(left, content, length, NULL);
        else if (offset == 1)
          elm_code_file_line_append(right, content, length, NULL);
        else
          _elm_code_diff_widget_parse_diff_line(line, left, right);

        offset++;
     }

   _elm_code_parse_file(left->parent, left);
   _elm_code_parse_file(right->parent, right);
}

EAPI Evas_Object *
elm_code_diff_widget_add(Evas_Object *parent, Elm_Code *code)
{
   Elm_Code *wcode1, *wcode2;
   Elm_Code_Widget *widget_left, *widget_right;
   Evas_Object *hbox;

   hbox = elm_panes_add(parent);
   evas_object_size_hint_weight_set(hbox, EVAS_HINT_EXPAND, EVAS_HINT_EXPAND);
   evas_object_size_hint_align_set(hbox, EVAS_HINT_FILL, EVAS_HINT_FILL);
   elm_panes_horizontal_set(hbox, EINA_FALSE);
   evas_object_show(hbox);

   // left side of diff
   wcode1 = elm_code_create();
   widget_left = eo_add(ELM_CODE_WIDGET_CLASS, parent,
                        elm_code_widget_code_set(wcode1));
   eo_do(widget_left,
<<<<<<< HEAD
         elm_code_widget_code_set(wcode1));
   elm_code_parser_standard_add(wcode1, ELM_CODE_PARSER_STANDARD_DIFF);
=======
         eo_event_callback_add(&ELM_CODE_EVENT_LINE_LOAD_DONE, _elm_code_diff_widget_line_cb, NULL));
>>>>>>> f4a760f4

   evas_object_size_hint_weight_set(widget_left, EVAS_HINT_EXPAND, EVAS_HINT_EXPAND);
   evas_object_size_hint_align_set(widget_left, EVAS_HINT_FILL, EVAS_HINT_FILL);
   evas_object_show(widget_left);
   evas_object_data_set(hbox, _ELM_CODE_DIFF_WIDGET_LEFT, widget_left);
   elm_object_part_content_set(hbox, "left", widget_left);

   // right side of diff
   wcode2 = elm_code_create();
   widget_right = eo_add(ELM_CODE_WIDGET_CLASS, parent,
                         elm_code_widget_code_set(wcode2));
   eo_do(widget_right,
<<<<<<< HEAD
         elm_code_widget_code_set(wcode2));
   elm_code_parser_standard_add(wcode2, ELM_CODE_PARSER_STANDARD_DIFF);
=======
         eo_event_callback_add(&ELM_CODE_EVENT_LINE_LOAD_DONE, _elm_code_diff_widget_line_cb, NULL));
>>>>>>> f4a760f4

   evas_object_size_hint_weight_set(widget_right, EVAS_HINT_EXPAND, EVAS_HINT_EXPAND);
   evas_object_size_hint_align_set(widget_right, EVAS_HINT_FILL, EVAS_HINT_FILL);
   evas_object_show(widget_right);
   evas_object_data_set(hbox, _ELM_CODE_DIFF_WIDGET_RIGHT, widget_right);
   elm_object_part_content_set(hbox, "right", widget_right);

   _elm_code_diff_widget_parse_diff(code->file, wcode1->file, wcode2->file);
   return hbox;
}

EAPI void
elm_code_diff_widget_font_size_set(Evas_Object *widget, int size)
{
   Elm_Code_Widget *child;

   child = (Elm_Code_Widget *) evas_object_data_get(widget, _ELM_CODE_DIFF_WIDGET_LEFT);
   eo_do(child, elm_code_widget_font_size_set(size));
   child = (Elm_Code_Widget *) evas_object_data_get(widget, _ELM_CODE_DIFF_WIDGET_RIGHT);
   eo_do(child, elm_code_widget_font_size_set(size));
}
<|MERGE_RESOLUTION|>--- conflicted
+++ resolved
@@ -94,15 +94,9 @@
 
    // left side of diff
    wcode1 = elm_code_create();
+   elm_code_parser_standard_add(wcode1, ELM_CODE_PARSER_STANDARD_DIFF);
    widget_left = eo_add(ELM_CODE_WIDGET_CLASS, parent,
                         elm_code_widget_code_set(wcode1));
-   eo_do(widget_left,
-<<<<<<< HEAD
-         elm_code_widget_code_set(wcode1));
-   elm_code_parser_standard_add(wcode1, ELM_CODE_PARSER_STANDARD_DIFF);
-=======
-         eo_event_callback_add(&ELM_CODE_EVENT_LINE_LOAD_DONE, _elm_code_diff_widget_line_cb, NULL));
->>>>>>> f4a760f4
 
    evas_object_size_hint_weight_set(widget_left, EVAS_HINT_EXPAND, EVAS_HINT_EXPAND);
    evas_object_size_hint_align_set(widget_left, EVAS_HINT_FILL, EVAS_HINT_FILL);
@@ -112,15 +106,9 @@
 
    // right side of diff
    wcode2 = elm_code_create();
+   elm_code_parser_standard_add(wcode2, ELM_CODE_PARSER_STANDARD_DIFF);
    widget_right = eo_add(ELM_CODE_WIDGET_CLASS, parent,
                          elm_code_widget_code_set(wcode2));
-   eo_do(widget_right,
-<<<<<<< HEAD
-         elm_code_widget_code_set(wcode2));
-   elm_code_parser_standard_add(wcode2, ELM_CODE_PARSER_STANDARD_DIFF);
-=======
-         eo_event_callback_add(&ELM_CODE_EVENT_LINE_LOAD_DONE, _elm_code_diff_widget_line_cb, NULL));
->>>>>>> f4a760f4
 
    evas_object_size_hint_weight_set(widget_right, EVAS_HINT_EXPAND, EVAS_HINT_EXPAND);
    evas_object_size_hint_align_set(widget_right, EVAS_HINT_FILL, EVAS_HINT_FILL);
