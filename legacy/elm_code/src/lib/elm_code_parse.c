#ifdef HAVE_CONFIG
# include "config.h"
#endif

#include "Elm_Code.h"

#include "elm_code_private.h"

void
_elm_code_parse_line(Elm_Code *code, Elm_Code_Line *line)
{
   Elm_Code_Parser *parser;
   Eina_List *item;

   EINA_LIST_FOREACH(code->parsers, item, parser)
     {
        if (parser->parse_line)
          parser->parse_line(line, parser->data);
     }
}

void
_elm_code_parse_file(Elm_Code *code, Elm_Code_File *file)
{
   Elm_Code_Parser *parser;
   Eina_List *item;

   EINA_LIST_FOREACH(code->parsers, item, parser)
     {
        if (parser->parse_file)
          parser->parse_file(file, parser->data);
     }
}

<<<<<<< HEAD
EAPI void elm_code_parser_add(Elm_Code *code,
                              void (*parse_line)(Elm_Code_Line *, void *),
                              void (*parse_file)(Elm_Code_File *, void *), void *data)
=======
EAPI void
elm_code_parser_add(Elm_Code *code,
                    void (*parse_line)(Elm_Code_Line *),
                    void (*parse_file)(Elm_Code_File *))
>>>>>>> b89e88ac
{
   Elm_Code_Parser *parser;

   parser = calloc(1, sizeof(Elm_Code_Parser));
   if (!parser)
     return;

   parser->parse_line = parse_line;
   parser->parse_file = parse_file;
   parser->data = data;

   code->parsers = eina_list_append(code->parsers, parser);
}
<|MERGE_RESOLUTION|>--- conflicted
+++ resolved
@@ -32,16 +32,10 @@
      }
 }
 
-<<<<<<< HEAD
-EAPI void elm_code_parser_add(Elm_Code *code,
-                              void (*parse_line)(Elm_Code_Line *, void *),
-                              void (*parse_file)(Elm_Code_File *, void *), void *data)
-=======
 EAPI void
 elm_code_parser_add(Elm_Code *code,
-                    void (*parse_line)(Elm_Code_Line *),
-                    void (*parse_file)(Elm_Code_File *))
->>>>>>> b89e88ac
+                    void (*parse_line)(Elm_Code_Line *, void *),
+                    void (*parse_file)(Elm_Code_File *, void *), void *data)
 {
    Elm_Code_Parser *parser;
 
